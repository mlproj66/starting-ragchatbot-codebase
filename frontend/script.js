// API base URL - use relative path to work from any host
const API_URL = '/api';

// Global state
let currentSessionId = null;

// DOM elements
<<<<<<< HEAD
let chatMessages,
  chatInput,
  sendButton,
  totalCourses,
  courseTitles,
  newChatButton;

// Initialize
document.addEventListener('DOMContentLoaded', () => {
  // Get DOM elements after page loads
  chatMessages = document.getElementById('chatMessages');
  chatInput = document.getElementById('chatInput');
  sendButton = document.getElementById('sendButton');
  totalCourses = document.getElementById('totalCourses');
  courseTitles = document.getElementById('courseTitles');
  newChatButton = document.getElementById('newChatButton');

  setupEventListeners();
  createNewSession();
  loadCourseStats();
=======
let chatMessages, chatInput, sendButton, totalCourses, courseTitles, newChatButton, themeToggle;

// Initialize
document.addEventListener('DOMContentLoaded', () => {
    // Get DOM elements after page loads
    chatMessages = document.getElementById('chatMessages');
    chatInput = document.getElementById('chatInput');
    sendButton = document.getElementById('sendButton');
    totalCourses = document.getElementById('totalCourses');
    courseTitles = document.getElementById('courseTitles');
    newChatButton = document.getElementById('newChatButton');
    themeToggle = document.getElementById('themeToggle');
    
    setupEventListeners();
    initializeTheme();
    createNewSession();
    loadCourseStats();
>>>>>>> 332aff5a
});

// Event Listeners
function setupEventListeners() {
<<<<<<< HEAD
  // Chat functionality
  sendButton.addEventListener('click', sendMessage);
  chatInput.addEventListener('keypress', e => {
    if (e.key === 'Enter') sendMessage();
  });

  // New chat button
  newChatButton.addEventListener('click', startNewChat);

  // Suggested questions
  document.querySelectorAll('.suggested-item').forEach(button => {
    button.addEventListener('click', e => {
      const question = e.target.getAttribute('data-question');
      chatInput.value = question;
      sendMessage();
=======
    // Chat functionality
    sendButton.addEventListener('click', sendMessage);
    chatInput.addEventListener('keypress', (e) => {
        if (e.key === 'Enter') sendMessage();
    });
    
    // New chat button
    newChatButton.addEventListener('click', startNewChat);
    
    // Theme toggle button
    themeToggle.addEventListener('click', toggleTheme);
    themeToggle.addEventListener('keydown', (e) => {
        if (e.key === 'Enter' || e.key === ' ') {
            e.preventDefault();
            toggleTheme();
        }
    });
    
    // Suggested questions
    document.querySelectorAll('.suggested-item').forEach(button => {
        button.addEventListener('click', (e) => {
            const question = e.target.getAttribute('data-question');
            chatInput.value = question;
            sendMessage();
        });
>>>>>>> 332aff5a
    });
  });
}

// Chat Functions
async function sendMessage() {
  const query = chatInput.value.trim();
  if (!query) return;

  // Disable input
  chatInput.value = '';
  chatInput.disabled = true;
  sendButton.disabled = true;

  // Add user message
  addMessage(query, 'user');

  // Add loading message - create a unique container for it
  const loadingMessage = createLoadingMessage();
  chatMessages.appendChild(loadingMessage);
  chatMessages.scrollTop = chatMessages.scrollHeight;

  try {
    const response = await fetch(`${API_URL}/query`, {
      method: 'POST',
      headers: {
        'Content-Type': 'application/json',
      },
      body: JSON.stringify({
        query: query,
        session_id: currentSessionId,
      }),
    });

    if (!response.ok) throw new Error('Query failed');

    const data = await response.json();

    // Update session ID if new
    if (!currentSessionId) {
      currentSessionId = data.session_id;
    }

    // Replace loading message with response
    loadingMessage.remove();
    addMessage(data.answer, 'assistant', data.sources);
  } catch (error) {
    // Replace loading message with error
    loadingMessage.remove();
    addMessage(`Error: ${error.message}`, 'assistant');
  } finally {
    chatInput.disabled = false;
    sendButton.disabled = false;
    chatInput.focus();
  }
}

function createLoadingMessage() {
  const messageDiv = document.createElement('div');
  messageDiv.className = 'message assistant';
  messageDiv.innerHTML = `
        <div class="message-content">
            <div class="loading">
                <span></span>
                <span></span>
                <span></span>
            </div>
        </div>
    `;
  return messageDiv;
}

function addMessage(content, type, sources = null, isWelcome = false) {
  const messageId = Date.now();
  const messageDiv = document.createElement('div');
  messageDiv.className = `message ${type}${isWelcome ? ' welcome-message' : ''}`;
  messageDiv.id = `message-${messageId}`;

  // Convert markdown to HTML for assistant messages
  const displayContent =
    type === 'assistant' ? marked.parse(content) : escapeHtml(content);

  let html = `<div class="message-content">${displayContent}</div>`;

  if (sources && sources.length > 0) {
    // Handle both old string format and new object format
    const formattedSources = sources.map(source => {
      if (typeof source === 'string') {
        // Legacy format - just display as text
        return source;
      } else if (source.url) {
        // New format with URL - create clickable link
        return `<a href="${source.url}" target="_blank" rel="noopener noreferrer">${source.text}</a>`;
      } else {
        // New format without URL - display as text
        return source.text;
      }
    });

    html += `
            <details class="sources-collapsible">
                <summary class="sources-header">Sources</summary>
                <div class="sources-content">${formattedSources.join(', ')}</div>
            </details>
        `;
  }

  messageDiv.innerHTML = html;
  chatMessages.appendChild(messageDiv);
  chatMessages.scrollTop = chatMessages.scrollHeight;

  return messageId;
}

// Helper function to escape HTML for user messages
function escapeHtml(text) {
  const div = document.createElement('div');
  div.textContent = text;
  return div.innerHTML;
}

// Removed removeMessage function - no longer needed since we handle loading differently

async function createNewSession() {
  currentSessionId = null;
  chatMessages.innerHTML = '';
  addMessage(
    'Welcome to the Course Materials Assistant! I can help you with questions about courses, lessons and specific content. What would you like to know?',
    'assistant',
    null,
    true
  );
}

async function startNewChat() {
  // Clear any pending input
  chatInput.value = '';

  // Create new session (reuses existing logic)
  await createNewSession();

  // Focus input for immediate use
  chatInput.focus();
}

// Load course statistics
async function loadCourseStats() {
  try {
    console.log('Loading course stats...');
    const response = await fetch(`${API_URL}/courses`);
    if (!response.ok) throw new Error('Failed to load course stats');

    const data = await response.json();
    console.log('Course data received:', data);

    // Update stats in UI
    if (totalCourses) {
      totalCourses.textContent = data.total_courses;
    }

    // Update course titles
    if (courseTitles) {
      if (data.course_titles && data.course_titles.length > 0) {
        courseTitles.innerHTML = data.course_titles
          .map(title => `<div class="course-title-item">${title}</div>`)
          .join('');
      } else {
        courseTitles.innerHTML =
          '<span class="no-courses">No courses available</span>';
      }
    }
  } catch (error) {
    console.error('Error loading course stats:', error);
    // Set default values on error
    if (totalCourses) {
      totalCourses.textContent = '0';
    }
    if (courseTitles) {
      courseTitles.innerHTML =
        '<span class="error">Failed to load courses</span>';
    }
<<<<<<< HEAD
  }
=======
}

// Theme Management Functions
function initializeTheme() {
    // Get saved theme from localStorage, default to 'dark'
    const savedTheme = localStorage.getItem('theme') || 'dark';
    setTheme(savedTheme);
}

function toggleTheme() {
    const currentTheme = document.body.getAttribute('data-theme') || 'dark';
    const newTheme = currentTheme === 'dark' ? 'light' : 'dark';
    setTheme(newTheme);
}

function setTheme(theme) {
    // Apply theme to body
    document.body.setAttribute('data-theme', theme);
    
    // Save theme preference
    localStorage.setItem('theme', theme);
    
    // Update theme toggle button aria-label for accessibility
    if (themeToggle) {
        const action = theme === 'dark' ? 'Switch to light theme' : 'Switch to dark theme';
        themeToggle.setAttribute('aria-label', action);
    }
    
    console.log(`Theme switched to: ${theme}`);
>>>>>>> 332aff5a
}<|MERGE_RESOLUTION|>--- conflicted
+++ resolved
@@ -5,13 +5,13 @@
 let currentSessionId = null;
 
 // DOM elements
-<<<<<<< HEAD
 let chatMessages,
   chatInput,
   sendButton,
   totalCourses,
   courseTitles,
-  newChatButton;
+  newChatButton,
+  themeToggle;
 
 // Initialize
 document.addEventListener('DOMContentLoaded', () => {
@@ -22,76 +22,40 @@
   totalCourses = document.getElementById('totalCourses');
   courseTitles = document.getElementById('courseTitles');
   newChatButton = document.getElementById('newChatButton');
+  themeToggle = document.getElementById('themeToggle');
 
   setupEventListeners();
+  initializeTheme();
   createNewSession();
   loadCourseStats();
-=======
-let chatMessages, chatInput, sendButton, totalCourses, courseTitles, newChatButton, themeToggle;
-
-// Initialize
-document.addEventListener('DOMContentLoaded', () => {
-    // Get DOM elements after page loads
-    chatMessages = document.getElementById('chatMessages');
-    chatInput = document.getElementById('chatInput');
-    sendButton = document.getElementById('sendButton');
-    totalCourses = document.getElementById('totalCourses');
-    courseTitles = document.getElementById('courseTitles');
-    newChatButton = document.getElementById('newChatButton');
-    themeToggle = document.getElementById('themeToggle');
-    
-    setupEventListeners();
-    initializeTheme();
-    createNewSession();
-    loadCourseStats();
->>>>>>> 332aff5a
 });
 
 // Event Listeners
 function setupEventListeners() {
-<<<<<<< HEAD
   // Chat functionality
   sendButton.addEventListener('click', sendMessage);
-  chatInput.addEventListener('keypress', e => {
+  chatInput.addEventListener('keypress', (e) => {
     if (e.key === 'Enter') sendMessage();
   });
 
   // New chat button
   newChatButton.addEventListener('click', startNewChat);
 
+  // Theme toggle button
+  themeToggle.addEventListener('click', toggleTheme);
+  themeToggle.addEventListener('keydown', (e) => {
+    if (e.key === 'Enter' || e.key === ' ') {
+      e.preventDefault();
+      toggleTheme();
+    }
+  });
+
   // Suggested questions
-  document.querySelectorAll('.suggested-item').forEach(button => {
-    button.addEventListener('click', e => {
+  document.querySelectorAll('.suggested-item').forEach((button) => {
+    button.addEventListener('click', (e) => {
       const question = e.target.getAttribute('data-question');
       chatInput.value = question;
       sendMessage();
-=======
-    // Chat functionality
-    sendButton.addEventListener('click', sendMessage);
-    chatInput.addEventListener('keypress', (e) => {
-        if (e.key === 'Enter') sendMessage();
-    });
-    
-    // New chat button
-    newChatButton.addEventListener('click', startNewChat);
-    
-    // Theme toggle button
-    themeToggle.addEventListener('click', toggleTheme);
-    themeToggle.addEventListener('keydown', (e) => {
-        if (e.key === 'Enter' || e.key === ' ') {
-            e.preventDefault();
-            toggleTheme();
-        }
-    });
-    
-    // Suggested questions
-    document.querySelectorAll('.suggested-item').forEach(button => {
-        button.addEventListener('click', (e) => {
-            const question = e.target.getAttribute('data-question');
-            chatInput.value = question;
-            sendMessage();
-        });
->>>>>>> 332aff5a
     });
   });
 }
@@ -256,7 +220,7 @@
     if (courseTitles) {
       if (data.course_titles && data.course_titles.length > 0) {
         courseTitles.innerHTML = data.course_titles
-          .map(title => `<div class="course-title-item">${title}</div>`)
+          .map((title) => `<div class="course-title-item">${title}</div>`)
           .join('');
       } else {
         courseTitles.innerHTML =
@@ -273,37 +237,35 @@
       courseTitles.innerHTML =
         '<span class="error">Failed to load courses</span>';
     }
-<<<<<<< HEAD
-  }
-=======
+  }
 }
 
 // Theme Management Functions
 function initializeTheme() {
-    // Get saved theme from localStorage, default to 'dark'
-    const savedTheme = localStorage.getItem('theme') || 'dark';
-    setTheme(savedTheme);
+  // Get saved theme from localStorage, default to 'dark'
+  const savedTheme = localStorage.getItem('theme') || 'dark';
+  setTheme(savedTheme);
 }
 
 function toggleTheme() {
-    const currentTheme = document.body.getAttribute('data-theme') || 'dark';
-    const newTheme = currentTheme === 'dark' ? 'light' : 'dark';
-    setTheme(newTheme);
+  const currentTheme = document.body.getAttribute('data-theme') || 'dark';
+  const newTheme = currentTheme === 'dark' ? 'light' : 'dark';
+  setTheme(newTheme);
 }
 
 function setTheme(theme) {
-    // Apply theme to body
-    document.body.setAttribute('data-theme', theme);
-    
-    // Save theme preference
-    localStorage.setItem('theme', theme);
-    
-    // Update theme toggle button aria-label for accessibility
-    if (themeToggle) {
-        const action = theme === 'dark' ? 'Switch to light theme' : 'Switch to dark theme';
-        themeToggle.setAttribute('aria-label', action);
-    }
-    
-    console.log(`Theme switched to: ${theme}`);
->>>>>>> 332aff5a
+  // Apply theme to body
+  document.body.setAttribute('data-theme', theme);
+
+  // Save theme preference
+  localStorage.setItem('theme', theme);
+
+  // Update theme toggle button aria-label for accessibility
+  if (themeToggle) {
+    const action =
+      theme === 'dark' ? 'Switch to light theme' : 'Switch to dark theme';
+    themeToggle.setAttribute('aria-label', action);
+  }
+
+  console.log(`Theme switched to: ${theme}`);
 }